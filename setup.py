from setuptools import setup
import os.path
__dir__ = os.path.dirname(os.path.abspath(__file__))

setup(
    name='Crowd',
    license='GPL v3',
    py_modules=['crowd'],
<<<<<<< HEAD
    version='0.6',
    install_requires=['requests'],

    description='A python client to the Atlassian Crowd REST API',
    long_description=open('README.rst').read(),
=======
    version='0.5',
    install_requires=['requests'],

    description='A python client to the Atlassian Crowd REST API',
    long_description=open(os.path.join(__dir__, 'README.rst')).read(),
>>>>>>> 2fe822d4

    author='Alexander Else',
    author_email='aelse@else.id.au',
    url='https://github.com/aelse/python-crowd',

    classifiers=[
        "Development Status :: 2 - Pre-Alpha",
        "Intended Audience :: Developers",
        "License :: OSI Approved :: GNU General Public License (GPL)",
        "License :: OSI Approved :: GNU General Public License v3 or later (GPLv3+)",
        "Programming Language :: Python",
        "Programming Language :: Python :: 3",
        "Topic :: Software Development :: Libraries :: Python Modules",
        "Topic :: System :: Systems Administration :: Authentication/Directory",
    ]
)<|MERGE_RESOLUTION|>--- conflicted
+++ resolved
@@ -6,19 +6,11 @@
     name='Crowd',
     license='GPL v3',
     py_modules=['crowd'],
-<<<<<<< HEAD
     version='0.6',
     install_requires=['requests'],
 
     description='A python client to the Atlassian Crowd REST API',
-    long_description=open('README.rst').read(),
-=======
-    version='0.5',
-    install_requires=['requests'],
-
-    description='A python client to the Atlassian Crowd REST API',
     long_description=open(os.path.join(__dir__, 'README.rst')).read(),
->>>>>>> 2fe822d4
 
     author='Alexander Else',
     author_email='aelse@else.id.au',
